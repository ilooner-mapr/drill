--- conflicted
+++ resolved
@@ -17,26 +17,27 @@
  ******************************************************************************/
 package org.apache.drill.common.logical.data;
 
-import org.apache.drill.common.defs.OrderDef;
 import org.apache.drill.common.expression.FieldReference;
+import org.apache.drill.common.expression.LogicalExpression;
 
 import com.fasterxml.jackson.annotation.JsonCreator;
+import com.fasterxml.jackson.annotation.JsonIgnore;
 import com.fasterxml.jackson.annotation.JsonProperty;
 import com.fasterxml.jackson.annotation.JsonTypeName;
 
 @JsonTypeName("order")
 public class Order extends SingleInputOperator {
 
-  private final OrderDef[] orderings;
+  private final Ordering[] orderings;
   private final FieldReference within;
 
   @JsonCreator
-  public Order(@JsonProperty("within") FieldReference within, @JsonProperty("orderings") OrderDef... orderings) {
+  public Order(@JsonProperty("within") FieldReference within, @JsonProperty("orderings") Ordering... orderings) {
     this.orderings = orderings;
     this.within = within;
   }
   
-  public OrderDef[] getOrderings() {
+  public Ordering[] getOrderings() {
     return orderings;
   }
   
@@ -44,8 +45,6 @@
     return within;
   }
 
-<<<<<<< HEAD
-=======
   public static class Ordering {
 
     private final Direction direction;
@@ -98,7 +97,6 @@
       description = d;
     }
   }
->>>>>>> 3a11d291
   
   
 }